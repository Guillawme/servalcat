"""
Author: "Keitaro Yamashita, Garib N. Murshudov"
MRC Laboratory of Molecular Biology
    
This software is released under the
Mozilla Public License, version 2.0; see LICENSE.
"""
from __future__ import absolute_import, division, print_function, generators
from servalcat.utils import logger
from servalcat import utils
b_to_u = utils.model.b_to_u

<<<<<<< HEAD
def parse_line(l, ret):
    s = l.split()
    ntok = len(s)
    if ntok == 0: return
    if s[0].lower().startswith("make"): # TODO: ribo,valu,spec,form,sdmi,segi
        itk = 1
        r = ret["make"]
        while itk < ntok:
            if s[itk].lower().startswith("hydr"): #default a
                r["hydr"] = s[itk+1][0].lower()
                if r["hydr"] not in "yanf":
                    raise SystemExit("Invalid make instruction: {}".format(l))
                itk += 2
            elif s[itk].lower().startswith("hout"):
                # In refmac, make_hflag_o, make_hout_proton_flag, and write_hydrogens_flag exist
                tmp = s[itk+1][0].lower()
                if tmp not in "yn": # p not supported.
                    raise SystemExit("Invalid make instruction: {}".format(l))
                r["hout"] = tmp == "y"
                itk += 2
            elif s[itk].lower().startswith("chec"): # default n?
                tmp = s[itk+1].lower()
                if tmp.startswith(("none", "0")):
                    r["check"] = "0"
                elif tmp.startswith(("liga", "n")):
                    r["check"] = "n"
                elif tmp.startswith(("all", "y")):
                    r["check"] = "y"
=======
def parse_atom_spec(s, itk):
    # s: list of keywords
    ret = {}
    while itk < len(s):
        if s[itk].lower().startswith(("chai", "segm")):
            ret["chain"] = s[itk+1]
            itk += 2
        elif s[itk].lower().startswith("resi"):
            ret["resi"] = int(s[itk+1])
            itk += 2
        elif s[itk].lower().startswith("ins"):
            ret["icode"] = s[itk+1] if s[itk+1] != "." else " "
            itk += 2
        elif s[itk].lower().startswith(("atom", "atna", "name")):
            if s[itk+1] == "{":
                idx_close = s[itk+1:].index("}") + itk + 1
                ret["names"] = s[itk+2:idx_close]
                itk = idx_close + 1
            else:
                ret["names"] = [s[itk+1]]
                itk += 2
        elif s[itk].lower().startswith("alt"):
            ret["altloc"] = s[itk+1]
            itk += 2
        elif s[itk].lower().startswith("symm"):
            ret["symm"] = s[itk+1][0].lower() == "y"
        else:
            break

    return ret, itk
# parse_atom_spec()

def parse_from_to(s, itk):
    # s: list of keywords
    ret = {}
    if not s[itk].lower().startswith("from"):
        raise RuntimeError("invalid from_to instruction: {}".format(s))

    if s[itk+1] == "*":
        ret["ifirst"] = None # Refmac sets -9999
    else:
        ret["ifirst"] = int(s[itk+1])

    if s[itk+2].lower() != "to":
        ret["chain"] = s[itk+2]
        assert s[itk+3].lower() == "to"
        itk += 4
    else:
        itk += 3

    if s[itk] == "*":
        ret["ilast"] = None # Refmac sets 9999
    else:
        ret["ilast"] = int(s[itk])

    if "chain" not in ret:
        ret["chain"] = s[itk+1]
        itk += 2
    else:
        itk += 2
        
    return ret, itk
# parse_from_to()

def read_exte_line(l):
    # using the same variable names as used in read_extra_restraints.f
    s = l.split()
    ret = dict(defaults={})
    if not s: return ret
    defs = ret["defaults"]
    rest_flag_old = rest_flag = False
    if s[0].lower().startswith("exte"):
        if s[1].lower().startswith("gene"): return ret
        elif s[1].lower().startswith("file"): # XXX not supported
            file_ext_now = s[2]
        elif s[1].lower().startswith("syma"): # symall
            # refmac sets "n" by default if "syma" given - but it is not good!
            defs["symall_block"] = "y" if s[2][0].lower() == "y" else "n"
            if len(s) > 3 and s[3].lower().startswith("excl"): # exclude
                defs["exclude_self_block"] = s[4].lower().startswith("self")
        elif s[1].lower().startswith("typa"): # typeall
            #type_default = 2
            defs["type_default"] = max(0, min(2, int(s[2])))
        elif s[1].lower().startswith("alph"): # alphall
            defs["alpha_default"] = float(s[2])
        elif s[1].lower().startswith("verb"): # verbose
            defs["ext_verbose"] = s[2][0].lower() != "n" and not s[2].lower().startswith("off")
            # print("External verbose is on, i.e.") ...
        elif s[1].lower().startswith("weig"): # weight
            itk = 2
            while itk < len(s): # FIXME check out-of-bounds in s[]
                if s[itk].lower().startswith("scal"):
                    try:
                        defs["scale_sigma_dist"] = float(s[itk+1]) # scale_sigma_loc
                        itk += 2
                    except ValueError:
                        pass
                    for k in ("angl", "tors", "chir", "plan", "dist", "inte"):
                        if s[itk+1].lower().startswith(k):
                            defs["scale_sigma_{}".format(k)]  = float(s[itk+2])
                            itk += 3
                elif s[itk].lower().startswith("sgmn"):
                    defs["sigma_min_loc"] = float(s[itk+1])
                    itk += 2
                elif s[itk].lower().startswith("sgmx"):
                    defs["sigma_max_loc"] = float(s[itk+1])
                    itk += 2
>>>>>>> 7db9d7f5
                else:
                    raise RuntimeError("Error==> EXTE keyword interpretation: {}".format(l))
        elif s[1].lower().startswith(("miss", "unde")): # undefined
            defs["ignore_undefined"] = s[2].lower().startswith("igno")
        elif s[1].lower().startswith("hydr"): # hydrogen
            defs["ignore_hydrogens"] = s[2].lower().startswith("igno")
        elif s[1].lower().startswith("cut"): # TODO I think this should be parsed outside
            ret["sd_ext_cut"] = float(s[2])  # as this affects everything (not only following blocks)
        elif s[1].lower().startswith("dmax"):
            defs["dist_max_external"] = float(s[2])
        elif s[1].lower().startswith("dmin"):
            defs["dist_min_external"] = float(s[2])
        elif s[1].lower().startswith("use"):
            defs["use_atoms"] = s[2][0].lower()
            if defs["use_atoms"] not in ("a", "m", "h"):
                logger.writeln("invalid exte use keyword: {}".format(s[2]))
                defs["use_atoms"] = "a"
        elif s[1].lower().startswith("conv"):
            if s[2].lower().startswith("pref"):
                defs["prefix_ch"] = s[3] # ???
        elif s[1].lower().startswith(("dist", "plan", "chir", "angl", "inte", "tors")):
            ret["rest_type"] = s[1][:4].lower()
            itk = 2
            iat = 0
            ret["restr"] = {}
            n_expect = dict(plan=0, dist=2, inte=2, angl=3).get(ret["rest_type"], 4)
            ret["restr"]["specs"] = [None for _ in range(n_expect)]
            while itk < len(s):
                if s[itk].lower().startswith(("firs", "seco", "thir", "four", "next", "atre", "atin")):
                    iat = dict(firs=0, seco=1, thir=2, four=3).get(s[itk][:4].lower(), iat+1)
                    atoms, itk = parse_atom_spec(s, itk+1)
                    if ret["rest_type"] == "plan":
                        ret["restr"]["specs"].append(atoms)
                    else:
                        ret["restr"]["specs"][iat] = atoms
                elif s[itk].lower().startswith("type"):
                    try:
                        ret["restr"]["itype_in"] = int(s[itk+1])
                    except ValueError:
                        ret["restr"]["itype_in"] = dict(o=0, f=2).get(s[itk+1][0].lower(), 1)
                    if not (0 <= ret["restr"]["itype_in"] <= 2):
                        logger.writeln("WARNING: wrong type is given. setting to 2.\n=> {}".format(l))
                        ret["restr"]["itype_in"] = 2
                    itk += 2
                elif s[itk].lower().startswith("symm"): # only for distance
                    ret["restr"]["symm_in"] = s[itk+1][0].lower() == "y"
                    itk += 2
                else:
                    d = dict(valu="value", dmin="dmin", dmax="dmax", smin="smin_value", smax="smax_value",
                             sigm="sigma_value", alph="alpha_in", prob="prob_in")
                    k = s[itk][:4].lower()
                    if k in d:
                        ret["restr"][d[k]] = float(s[itk+1])
                        itk += 2
                    else:
                        logger.writeln("unrecognised key: {}\n=> {}".format(s[itk], l))
        elif s[1].lower().startswith("stac"):
            ret["rest_type"] = "stac"
            ret["restr"] = {}
            ret["restr"]["specs"] = [[] for _ in range(2)]
            itk = 2
            #if s[itk].lower().startswith("dist"):
            ip = 0
            while itk < len(s):
                if s[itk].lower().startswith("plan"):
                    ip = int(s[itk+1])
                    itk += 2
                    if ip not in (1, 2):
                        raise RuntimeError("Problem with stacking instructions. Plane number can be 1 or 2.\n=> {}".format(l))
                elif s[itk].lower().startswith(("firs", "next")):
                    atoms, itk = parse_atom_spec(s, itk+1)
                    ret["restr"]["specs"][ip-1] = atoms
                elif s[itk].lower().startswith(("dist", "sddi", "angl", "sdan", "type")):
                    k = dict(dist="dist_id", sddi="dist_sd", angl="angle_id", sdan="angle_sd", type="type_r")[s[itk][:4].lower()]
                    ret["restr"][k] = float(s[itk+1]) if k != "type_r" else int(s[itk+1])
                    itk += 2
                else:
                    logger.writeln("WARNING: unrecognised keyword: {}\n=> {}".format(s[itk], l))
                    itk += 1
        elif s[1].lower().startswith(("harm", "spec")):
            ret["rest_type"] = s[1][:4].lower() # in Refmac, irest_type = 1 if harm else 2
            ret["restr"] = dict(rectype="", toler=0.5, sigma_t=0.5, sigma_u=2.0 * b_to_u, u_val_incl=False)
            itk = 2
            while itk < len(s):
                if s[itk].lower().startswith("auto"):
                    ret["restr"]["rectype"] = "auto"
                    itk += 1
                elif s[itk].lower().startswith("atin"):
                    ret["restr"]["rectype"] = "atom"
                    atoms, itk = parse_atom_spec(s, itk+1)
                    ret["restr"]["specs"] = [atoms]
                elif s[itk].lower().startswith("resi"):
                    ret["restr"]["rectype"] = "resi"
                    fromto, itk = parse_from_to(s, itk+1)
                    ret["restr"]["specs"] = [fromto]
                    if s[itk].lower().startswith("atom"):
                        ret["restr"]["specs"][0]["atom"] = s[itk+1] # called atom_resi in Refmac
                        itk += 2
                elif s[itk].lower().startswith("sigm"):
                    ret["restr"]["sigma_t"] = float(s[itk+1])
                    itk += 2
                elif s[itk].lower().startswith("tole"):
                    ret["restr"]["toler"] = float(s[itk+1])
                    itk += 2
                elif s[itk].lower().startswith(("uval", "bval")):
                    if len(s) > itk+1 and s[itk+1].lower().startswith("incl"):
                        ret["restr"]["u_val_incl"] = True
                        itk += 2
                    else:
                        ret["restr"]["u_val_incl"] = False
                        itk += 1
                elif s[itk].lower().startswith(("sigb", "sigu")):
                    ret["restr"]["sigma_u"] = float(s[itk+1]) * b_to_u
                    itk += 2
                else:
                    logger.writeln("WARNING: unrecognised keyword: {}\n=> {}".format(s[itk], l))
                    itk += 1

        else:
            logger.writeln("WARNING: cannot parse: {}".format(l))
    return ret
# read_exte_line()

def read_ridge_params(l, r):
    s = l.split()
    assert s[0].lower().startswith("ridg")
    ntok = len(s)
    if s[1].lower().startswith("dist") and ntok > 2:
        if s[2].lower().startswith("with"):
            r.setdefault("groups", []).append({})
            #r["groups"][-1]["sigma"] = sigma_dist_r
            #r["groups"][-1]["dmax"] = dmax_dist_r
            itk = 3
            while itk < ntok:
                if s[itk].lower().startswith("chai"):
                    r["groups"][-1]["chain"] = s[itk+1]
                    itk += 2
                elif s[itk].lower().startswith("resi"):
                    r["groups"][-1]["resi"] = (int(s[itk+1]), int(s[itk+2]))
                    itk += 3
                elif s[itk].lower().startswith("sigm"):
                    v = float(s[itk+1])
                    if v < 0: v = 0.01
                    r["groups"][-1]["sigma"] = v
                    itk += 2
                elif s[itk].lower().startswith("dmax"):
                    v = float(s[itk+1])
                    if v < 0: v = 4.2
                    r["groups"][-1]["dmax"] = v
                    itk += 2
        elif s[2].lower().startswith("incl") and ntok > 3:
            # a: ridge_dist_include_all
            # h: ridge_dist_include_hbond
            # m: ridge_dist_include_main
            v = s[3][0].lower()
            if v in ("a", "h", "m"): r["include"] = v
        elif s[2].lower().startswith("sigm"):
            v = float(s[3])
            r["sigma"] = v if v > 0 else 0.01
        elif s[2].lower().startswith("dmax"):
            v = float(s[3])
            r["dmax"] = v if v > 0 else 4.2
        elif s[2].lower().startswith("inte") and ntok > 3:
            r["interchain"] = s[3][0].lower() == "y"
        elif s[2].lower().startswith("symm") and ntok > 3:
            r["intersym"] = s[3][0].lower() == "y"
        elif s[2].lower().startswith("long") and ntok > 3:
            r["long_range"] = max(0, int(s[3])) # long_range_residue_gap
        elif s[2].lower().startswith("shor") and ntok > 3:
            r["short_range"] = max(0, int(s[3])) # short_range_residue_gap
        elif s[2].lower().startswith("hydr"):
            r["hydrogen"] = ntok < 4 or s[3][0].lower() == "i" # hydrogens_include
        elif s[2].lower().startswith("side") and ntok > 3:
            r["sidechain"] = s[3][0].lower() == "i" # rb_side_chain_include
        elif s[2].lower().startswith("filt"):
            r["bvalue_filter"] = True
            if s[3].lower().startswith("bran"):
                v = float(s[4])
                r["bvalue_filter_range"] = v if v > 0 else 2.0
        else:
            logger.writeln("WARNING: unrecognised keyword: {}\n=> {}".format(s[2], l))
    elif s[1].lower().startswith(("atom", "posi")): # not used
        r["sigma_pos"] = float(s[2]) if ntok > 2 else 0.1
    elif s[1].lower().startswith(("bval", "uval")) and ntok > 2:
        if s[2].lower().startswith("diff"):
            itk = 3
            while itk < ntok:
                if s[itk].lower().startswith("sigm"):
                    if ntok > itk + 1:
                        r["sigma_uval_diff"] = float(s[itk+1])
                        itk += 2
                    else:
                        r["sigma_uval_diff"] = 0.025
                        itk += 1
                elif s[itk].lower().startswith("dmax"): 
                    if ntok > itk + 1:
                        r["dmax_uval_diff"] = float(s[itk+1])
                        itk += 2
                    else:
                        r["dmax_uval_diff"] = 4.2
                        itk += 1
                elif s[itk].lower().startswith("dmwe"): # not used
                    if ntok > itk + 1:
                        r["dmax_uval_weight"] = float(s[itk+1]) * b_to_u
                        itk += 2
                    else:
                        r["dmax_uval_weight"] = 3.0
                        itk += 1
                else:
                    itk += 1
        else:
            r["sigma_b"] = float(s[2])
            r["sigma_u"] = float(s[2])
    else:
        logger.writeln("WARNING: unrecognised keyword: {}\n=> {}".format(s[1], l))

    return r
# read_ridge_params()

def read_make_params(l, r):
    # TODO: hout,ribo,valu,spec,form,sdmi,segi
    s = l.split()
    assert s[0].lower().startswith("make")
    itk = 1
    ntok = len(s)
    while itk < ntok:
        if s[itk].lower().startswith("hydr"): #default a
            r["hydr"] = s[itk+1][0].lower()
            if r["hydr"] not in "yanf":
                raise SystemExit("Invalid make instruction: {}".format(l))
            itk += 2
        elif s[itk].lower().startswith("chec"): # default n?
            tmp = s[itk+1].lower()
            if tmp.startswith(("none", "0")):
                r["check"] = "0"
            elif tmp.startswith(("liga", "n")):
                r["check"] = "n"
            elif tmp.startswith(("all", "y")):
                r["check"] = "y"
            else:
                raise SystemExit("Invalid make instruction: {}".format(l))
            itk += 2
        elif s[itk].lower().startswith("newl"): #default e
            tmp = s[itk+1].lower()
            if tmp.startswith("e"): # exit
                r["newligand"] = False
            elif tmp.startswith(("c", "y", "noex")): # noexit
                r["newligand"] = True
            else:
                raise SystemExit("Invalid make instruction: {}".format(l))
            itk += 2
        elif s[itk].lower().startswith("buil"): #default n
            r["build"] = s[itk+1][0].lower()
            if r["build"] not in "yn":
                raise SystemExit("Invalid make instruction: {}".format(l))
            itk += 2
        elif s[itk].lower().startswith("pept"): # default n
            r["pept"] = s[itk+1][0].lower()
            if r["pept"] not in "yn":
                raise SystemExit("Invalid make instruction: {}".format(l))
            itk += 2
        elif s[itk].lower().startswith("link"):
            r["link"] = s[itk+1][0].lower()
            if r["link"] not in "ynd0": # what is 0?
                raise SystemExit("Invalid make instruction: {}".format(l))
            itk += 2
        elif s[itk].lower().startswith("suga"):
            r["sugar"] = s[itk+1][0].lower()
            if r["sugar"] not in "ynds": # what is s?
                raise SystemExit("Invalid make instruction: {}".format(l))
            itk += 2
        elif s[itk].lower().startswith("conn"): # TODO read conn_tolerance? (make conn tole val)
            r["conn"] = s[itk+1][0].lower()
            if r["conn"] not in "ynd0": # what is 0?
                raise SystemExit("Invalid make instruction: {}".format(l))
            itk += 2
        elif s[itk].lower().startswith("symm"):
            r["symm"] = s[itk+1][0].lower()
            if r["symm"] not in "ync": # what is 0?
                raise SystemExit("Invalid make instruction: {}".format(l))
            itk += 2
        elif s[itk].lower().startswith("chai"):
            r["chain"] = s[itk+1][0].lower()
            if r["chain"] not in "yn":
                raise SystemExit("Invalid make instruction: {}".format(l))
            itk += 2
        elif s[itk].lower().startswith("cisp"):
            r["cispept"] = s[itk+1][0].lower()
            if r["cispept"] not in "yn":
                raise SystemExit("Invalid make instruction: {}".format(l))
            itk += 2
        elif s[itk].lower().startswith("ss"):
            r["ss"] = s[itk+1][0].lower()
            if r["ss"] not in "ydn":
                raise SystemExit("Invalid make instruction: {}".format(l))
            itk += 2
        elif s[itk].lower().startswith("exit"):
            if itk + 1 < len(s):
                r["exit"] = s[itk+1][0].lower() == "y"
                itk += 2
            else:
                r["exit"] = True
                itk += 1
        else:
            itk += 1
    return r
# read_make_params()

def parse_line(l, ret):
    s = l.split()
    ntok = len(s)
    if ntok == 0: return
    if s[0].lower().startswith("make"):
        read_make_params(l, ret["make"])
    elif s[0].lower().startswith(("sour", "scat")):
        k = s[1].lower()
        if k.startswith("em"):
            ret["source"] = "em"
        elif k.startswith("e"):
            ret["source"] = "ec"
        elif k.startswith("n"):
            ret["source"] = "ne"
        else:
            ret["source"] = "xr"
        # TODO check mb, lamb
    elif s[0].lower().startswith("refi"): # TODO support this. Note that only valid with hklin
        itk = 1
        while itk < ntok:
            if s[itk].startswith("type"):
                if itk+1 < ntok and s[itk+1].startswith("unre"):
                    ret["refi"] = {"type": "unre"}
                itk += 2
            else:
                itk += 1
    elif s[0].lower().startswith("dist"):
        try:
            ret["wbond"] = float(s[1])
        except:
            pass
        # TODO read sdex, excu, dele, dmxe, dmne
    elif s[0].lower().startswith("ridg"):
        read_ridge_params(l, ret["ridge"])
    elif s[0].lower().startswith("angl") and ntok > 1:
        ret["wangle"] = float(s[1])
    elif s[0].lower().startswith("tors") and ntok > 1:
        ret["wtors"] = float(s[1])
    elif s[0].lower().startswith(("bfac", "temp", "bval")):
        pass # TODO
    elif s[0].lower().startswith("plan") and ntok > 1:
        ret["wplane"] = float(s[1])
    elif s[0].lower().startswith("chir") and ntok > 1:
        ret["wchir"] = float(s[1])
        # TODO read calp
    elif s[0].lower().startswith(("vdwr", "vand", "nonb")) and ntok > 1:
        ret["wvdw"] = float(s[1])
# parse_line()

def get_lines(lines):
    ret = []
    cont = ""
    for l in lines:
        if "!" in l: l = l[:l.index("!")]
        if "#" in l: l = l[:l.index("#")]
        l = l.strip()
        if not l: continue
        if l[0] == "@":
            f = l[1:]
            ret.extend(get_lines(open(f).readlines()))
            continue
        if l.split()[-1] == "-":
            cont += l[:l.rfind("-")] + " "
            continue
        if cont:
            l = cont + l
            cont = ""
        ret.append(l)
    return ret
# get_lines()
            
def parse_keywords(inputs):
    ret = {"make":{}, "ridge":{}}
    for l in get_lines(inputs):
        parse_line(l, ret)
    return ret
# parse_keywords()
<|MERGE_RESOLUTION|>--- conflicted
+++ resolved
@@ -10,36 +10,6 @@
 from servalcat import utils
 b_to_u = utils.model.b_to_u
 
-<<<<<<< HEAD
-def parse_line(l, ret):
-    s = l.split()
-    ntok = len(s)
-    if ntok == 0: return
-    if s[0].lower().startswith("make"): # TODO: ribo,valu,spec,form,sdmi,segi
-        itk = 1
-        r = ret["make"]
-        while itk < ntok:
-            if s[itk].lower().startswith("hydr"): #default a
-                r["hydr"] = s[itk+1][0].lower()
-                if r["hydr"] not in "yanf":
-                    raise SystemExit("Invalid make instruction: {}".format(l))
-                itk += 2
-            elif s[itk].lower().startswith("hout"):
-                # In refmac, make_hflag_o, make_hout_proton_flag, and write_hydrogens_flag exist
-                tmp = s[itk+1][0].lower()
-                if tmp not in "yn": # p not supported.
-                    raise SystemExit("Invalid make instruction: {}".format(l))
-                r["hout"] = tmp == "y"
-                itk += 2
-            elif s[itk].lower().startswith("chec"): # default n?
-                tmp = s[itk+1].lower()
-                if tmp.startswith(("none", "0")):
-                    r["check"] = "0"
-                elif tmp.startswith(("liga", "n")):
-                    r["check"] = "n"
-                elif tmp.startswith(("all", "y")):
-                    r["check"] = "y"
-=======
 def parse_atom_spec(s, itk):
     # s: list of keywords
     ret = {}
@@ -147,7 +117,6 @@
                 elif s[itk].lower().startswith("sgmx"):
                     defs["sigma_max_loc"] = float(s[itk+1])
                     itk += 2
->>>>>>> 7db9d7f5
                 else:
                     raise RuntimeError("Error==> EXTE keyword interpretation: {}".format(l))
         elif s[1].lower().startswith(("miss", "unde")): # undefined
